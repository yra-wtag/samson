--- conflicted
+++ resolved
@@ -1,5 +1,4 @@
-<<<<<<< HEAD
-<h1 class="project_title"><%= project.name %><%= link_to "Deploy", new_project_deploy_path(project) , class: "btn btn-primary deploy_button" %></h1>
+<h1 class="project_title"><%= project.name %> <span class="btn-group"><%= link_to "Deploy", new_project_deploy_path(project) , class: "btn btn-primary deploy_button" %><%= link_to "Project settings", edit_project_path(project), class: "btn btn-default" %></span></h1>
 <div class="container">
 <div class="row">
 <div class="col-md-6">
@@ -15,18 +14,6 @@
 <%= link_to "Add Webhook", new_project_webhook_path(project), class: "btn btn-default" %>
 </div>
 <div class="col-md-6">
-=======
-<h1>
-  <%= project.name %>
-  <div class="pull-right">
-    <%= link_to "Project settings", edit_project_path(project), class: "btn btn-default" %>
-    <%= link_to "Webhooks", project_webhooks_path(project), class: "btn btn-default" %>
-    <%= deploy_link project %>
-  </div>
-</h1>
-
-
->>>>>>> f38d1b05
 <h2>Stages</h2>
 <ul id="stages">
   <% project.stages.each.with_index do |stage, index| %>
