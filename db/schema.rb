# encoding: UTF-8
# This file is auto-generated from the current state of the database. Instead
# of editing this file, please use the migrations feature of Active Record to
# incrementally modify your database, and then regenerate this schema definition.
#
# Note that this schema.rb definition is the authoritative source for your
# database schema. If you need to create the application database on another
# system, you should be using db:schema:load, not running all the migrations
# from scratch. The latter is a flawed and unsustainable approach (the more migrations
# you'll amass, the slower it'll run and the greater likelihood for issues).
#
# It's strongly recommended that you check this file into your version control system.

<<<<<<< HEAD
ActiveRecord::Schema.define(version: 20140410213058) do
=======
ActiveRecord::Schema.define(version: 20140416194907) do
>>>>>>> d26319b2

  create_table "commands", force: true do |t|
    t.text     "command",    limit: 16777215
    t.datetime "created_at"
    t.datetime "updated_at"
    t.integer  "project_id"
  end

  create_table "deploys", force: true do |t|
    t.integer  "stage_id",   null: false
    t.integer  "job_id",     null: false
    t.string   "reference",  null: false
    t.datetime "created_at"
    t.datetime "updated_at"
  end

  add_index "deploys", ["created_at"], name: "index_deploys_on_created_at", using: :btree
  add_index "deploys", ["job_id"], name: "index_deploys_on_job_id", using: :btree

  create_table "flowdock_flows", force: true do |t|
    t.string   "name",       null: false
    t.string   "token",      null: false
    t.integer  "stage_id",   null: false
    t.datetime "created_at"
    t.datetime "updated_at"
  end

  create_table "jobs", force: true do |t|
    t.text     "command",                                           null: false
    t.integer  "user_id",                                           null: false
    t.integer  "project_id",                                        null: false
    t.string   "status",                        default: "pending"
    t.text     "output",     limit: 2147483647
    t.datetime "created_at"
    t.datetime "updated_at"
    t.string   "commit"
  end

  add_index "jobs", ["project_id"], name: "index_jobs_on_project_id", using: :btree

  create_table "locks", force: true do |t|
    t.integer  "stage_id"
    t.integer  "user_id"
    t.datetime "created_at"
    t.datetime "updated_at"
    t.datetime "deleted_at"
  end

  create_table "new_relic_applications", force: true do |t|
    t.string  "name"
    t.integer "stage_id"
  end

  add_index "new_relic_applications", ["stage_id", "name"], name: "index_new_relic_applications_on_stage_id_and_name", unique: true, using: :btree

  create_table "projects", force: true do |t|
    t.string   "name",           null: false
    t.string   "repository_url", null: false
    t.datetime "deleted_at"
    t.datetime "created_at"
    t.datetime "updated_at"
    t.string   "token"
    t.string   "release_branch"
  end

  add_index "projects", ["token"], name: "index_projects_on_token", using: :btree

  create_table "releases", force: true do |t|
    t.integer  "project_id",              null: false
    t.string   "commit",                  null: false
    t.integer  "number",      default: 1
    t.integer  "author_id",               null: false
    t.string   "author_type",             null: false
    t.datetime "created_at"
    t.datetime "updated_at"
  end

  add_index "releases", ["project_id", "number"], name: "index_releases_on_project_id_and_number", unique: true, using: :btree

  create_table "stage_commands", force: true do |t|
    t.integer  "stage_id"
    t.integer  "command_id"
    t.integer  "position",   default: 0, null: false
    t.datetime "created_at"
    t.datetime "updated_at"
  end

  create_table "stages", force: true do |t|
    t.string   "name",                                        null: false
    t.integer  "project_id",                                  null: false
    t.datetime "created_at"
    t.datetime "updated_at"
    t.string   "notify_email_address"
    t.integer  "order"
    t.datetime "deleted_at"
    t.boolean  "confirm",                     default: true
    t.string   "datadog_tags"
    t.boolean  "deployment",                  default: true
    t.boolean  "update_github_pull_requests"
    t.boolean  "deploy_on_release",           default: false
    t.boolean  "comment_on_zendesk_tickets"
  end

  create_table "stars", force: true do |t|
    t.integer  "user_id",    null: false
    t.integer  "project_id", null: false
    t.datetime "created_at"
    t.datetime "updated_at"
  end

  add_index "stars", ["user_id", "project_id"], name: "index_stars_on_user_id_and_project_id", unique: true, using: :btree

  create_table "users", force: true do |t|
    t.string   "name"
    t.string   "email"
    t.datetime "created_at"
    t.datetime "updated_at"
    t.integer  "role_id",     default: 0, null: false
    t.string   "token"
    t.datetime "deleted_at"
    t.string   "external_id"
  end

  add_index "users", ["external_id"], name: "index_users_on_external_id", unique: true, using: :btree

  create_table "webhooks", force: true do |t|
    t.integer  "project_id", null: false
    t.integer  "stage_id",   null: false
    t.string   "branch",     null: false
    t.datetime "created_at"
    t.datetime "updated_at"
  end

  add_index "webhooks", ["project_id", "branch"], name: "index_webhooks_on_project_id_and_branch", using: :btree
  add_index "webhooks", ["stage_id", "branch"], name: "index_webhooks_on_stage_id_and_branch", unique: true, using: :btree

end<|MERGE_RESOLUTION|>--- conflicted
+++ resolved
@@ -11,11 +11,7 @@
 #
 # It's strongly recommended that you check this file into your version control system.
 
-<<<<<<< HEAD
-ActiveRecord::Schema.define(version: 20140410213058) do
-=======
-ActiveRecord::Schema.define(version: 20140416194907) do
->>>>>>> d26319b2
+ActiveRecord::Schema.define(version: 20140520043144) do
 
   create_table "commands", force: true do |t|
     t.text     "command",    limit: 16777215
