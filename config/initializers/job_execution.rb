--- conflicted
+++ resolved
@@ -1,10 +1,6 @@
 JobExecution.setup
 
-<<<<<<< HEAD
-unless Rails.env.test? || File.basename($0) == "rake"
-=======
 if !Rails.env.test? && Job.table_exists?
->>>>>>> 586a03a3
   JobExecution.enabled = true
 
   Job.pending.each do |job|
